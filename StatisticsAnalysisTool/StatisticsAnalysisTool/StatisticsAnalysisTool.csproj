--- conflicted
+++ resolved
@@ -1,395 +1,392 @@
-﻿<?xml version="1.0" encoding="utf-8"?>
-<Project ToolsVersion="15.0" xmlns="http://schemas.microsoft.com/developer/msbuild/2003">
-  <Import Project="$(MSBuildExtensionsPath)\$(MSBuildToolsVersion)\Microsoft.Common.props" Condition="Exists('$(MSBuildExtensionsPath)\$(MSBuildToolsVersion)\Microsoft.Common.props')" />
-  <PropertyGroup>
-    <Configuration Condition=" '$(Configuration)' == '' ">Debug</Configuration>
-    <Platform Condition=" '$(Platform)' == '' ">AnyCPU</Platform>
-    <ProjectGuid>{02F8395A-F9F6-4D53-AF2F-D83F6B8F8ADD}</ProjectGuid>
-    <OutputType>WinExe</OutputType>
-    <RootNamespace>StatisticsAnalysisTool</RootNamespace>
-    <AssemblyName>StatisticsAnalysisTool</AssemblyName>
-    <TargetFrameworkVersion>v4.7.2</TargetFrameworkVersion>
-    <FileAlignment>512</FileAlignment>
-    <ProjectTypeGuids>{60dc8134-eba5-43b8-bcc9-bb4bc16c2548};{FAE04EC0-301F-11D3-BF4B-00C04F79EFBC}</ProjectTypeGuids>
-    <WarningLevel>4</WarningLevel>
-    <AutoGenerateBindingRedirects>true</AutoGenerateBindingRedirects>
-    <Deterministic>false</Deterministic>
-    <IsWebBootstrapper>false</IsWebBootstrapper>
-    <PublishUrl>publish\</PublishUrl>
-    <Install>true</Install>
-    <InstallFrom>Disk</InstallFrom>
-    <UpdateEnabled>false</UpdateEnabled>
-    <UpdateMode>Foreground</UpdateMode>
-    <UpdateInterval>7</UpdateInterval>
-    <UpdateIntervalUnits>Days</UpdateIntervalUnits>
-    <UpdatePeriodically>false</UpdatePeriodically>
-    <UpdateRequired>false</UpdateRequired>
-    <MapFileExtensions>true</MapFileExtensions>
-    <ApplicationRevision>0</ApplicationRevision>
-    <ApplicationVersion>0.0.2.%2a</ApplicationVersion>
-    <UseApplicationTrust>false</UseApplicationTrust>
-    <BootstrapperEnabled>true</BootstrapperEnabled>
-  </PropertyGroup>
-  <PropertyGroup Condition=" '$(Configuration)|$(Platform)' == 'Debug|AnyCPU' ">
-    <PlatformTarget>AnyCPU</PlatformTarget>
-    <DebugSymbols>true</DebugSymbols>
-    <DebugType>full</DebugType>
-    <Optimize>false</Optimize>
-    <OutputPath>bin\Debug\</OutputPath>
-    <DefineConstants>DEBUG;TRACE</DefineConstants>
-    <ErrorReport>prompt</ErrorReport>
-    <WarningLevel>4</WarningLevel>
-    <DocumentationFile>
-    </DocumentationFile>
-    <Prefer32Bit>false</Prefer32Bit>
-    <GenerateSerializationAssemblies>Auto</GenerateSerializationAssemblies>
-  </PropertyGroup>
-  <PropertyGroup Condition=" '$(Configuration)|$(Platform)' == 'Release|AnyCPU' ">
-    <PlatformTarget>AnyCPU</PlatformTarget>
-    <DebugType>pdbonly</DebugType>
-    <Optimize>true</Optimize>
-    <OutputPath>bin\Release\</OutputPath>
-    <DefineConstants>TRACE</DefineConstants>
-    <ErrorReport>prompt</ErrorReport>
-    <WarningLevel>4</WarningLevel>
-    <Prefer32Bit>false</Prefer32Bit>
-  </PropertyGroup>
-  <PropertyGroup>
-    <StartupObject>StatisticsAnalysisTool.App</StartupObject>
-  </PropertyGroup>
-  <PropertyGroup>
-    <ApplicationIcon>logo.ico</ApplicationIcon>
-  </PropertyGroup>
-  <ItemGroup>
-    <Reference Include="Albion.Network, Version=5.0.0.0, Culture=neutral, processorArchitecture=MSIL">
-      <HintPath>..\packages\Albion.Network.5.0.0\lib\netstandard2.0\Albion.Network.dll</HintPath>
-    </Reference>
-    <Reference Include="AutoUpdater.NET, Version=1.6.3.0, Culture=neutral, PublicKeyToken=501435c91b35f4bc, processorArchitecture=MSIL">
-      <HintPath>..\packages\Autoupdater.NET.Official.1.6.3\lib\net45\AutoUpdater.NET.dll</HintPath>
-    </Reference>
-    <Reference Include="FontAwesome.WPF, Version=4.7.0.37774, Culture=neutral, PublicKeyToken=0758b07a11a4f466, processorArchitecture=MSIL">
-      <HintPath>..\packages\FontAwesome.WPF.4.7.0.9\lib\net40\FontAwesome.WPF.dll</HintPath>
-    </Reference>
-    <Reference Include="LiveCharts, Version=0.9.7.0, Culture=neutral, PublicKeyToken=0bc1f845d1ebb8df, processorArchitecture=MSIL">
-      <HintPath>..\packages\LiveCharts.0.9.7\lib\net45\LiveCharts.dll</HintPath>
-    </Reference>
-    <Reference Include="LiveCharts.Wpf, Version=0.9.7.0, Culture=neutral, PublicKeyToken=0bc1f845d1ebb8df, processorArchitecture=MSIL">
-      <HintPath>..\packages\LiveCharts.Wpf.0.9.7\lib\net45\LiveCharts.Wpf.dll</HintPath>
-    </Reference>
-    <Reference Include="log4net, Version=2.0.11.0, Culture=neutral, PublicKeyToken=669e0ddf0bb1aa2a, processorArchitecture=MSIL">
-      <HintPath>..\packages\log4net.2.0.11\lib\net45\log4net.dll</HintPath>
-    </Reference>
-    <Reference Include="Newtonsoft.Json, Version=12.0.0.0, Culture=neutral, PublicKeyToken=30ad4fe6b2a6aeed, processorArchitecture=MSIL">
-      <HintPath>..\packages\Newtonsoft.Json.12.0.3\lib\net45\Newtonsoft.Json.dll</HintPath>
-    </Reference>
-    <Reference Include="PacketDotNet, Version=1.1.1.0, Culture=neutral, PublicKeyToken=451414c7667b2a58, processorArchitecture=MSIL">
-      <HintPath>..\packages\PacketDotNet.1.1.1\lib\net45\PacketDotNet.dll</HintPath>
-    </Reference>
-    <Reference Include="PcapDotNet.Base, Version=0.10.0.20588, Culture=neutral, PublicKeyToken=4b6f3e583145a652, processorArchitecture=MSIL">
-      <HintPath>..\packages\PcapDotNet.0.10.2\lib\net40\PcapDotNet.Base.dll</HintPath>
-    </Reference>
-    <Reference Include="PcapDotNet.Core, Version=0.10.0.20632, Culture=neutral, PublicKeyToken=4b6f3e583145a652, processorArchitecture=x86">
-      <HintPath>..\packages\PcapDotNet.0.10.2\lib\net40\PcapDotNet.Core.dll</HintPath>
-    </Reference>
-    <Reference Include="PcapDotNet.Core.Extensions, Version=0.10.0.20638, Culture=neutral, PublicKeyToken=4b6f3e583145a652, processorArchitecture=MSIL">
-      <HintPath>..\packages\PcapDotNet.0.10.2\lib\net40\PcapDotNet.Core.Extensions.dll</HintPath>
-    </Reference>
-    <Reference Include="PcapDotNet.Packets, Version=0.10.0.20603, Culture=neutral, PublicKeyToken=4b6f3e583145a652, processorArchitecture=MSIL">
-      <HintPath>..\packages\PcapDotNet.0.10.2\lib\net40\PcapDotNet.Packets.dll</HintPath>
-    </Reference>
-    <Reference Include="PhotonPackageParser, Version=4.1.0.0, Culture=neutral, processorArchitecture=MSIL">
-      <HintPath>..\packages\PhotonPackageParser.4.1.0\lib\netstandard2.0\PhotonPackageParser.dll</HintPath>
-    </Reference>
-    <Reference Include="Protocol16, Version=4.1.0.0, Culture=neutral, processorArchitecture=MSIL">
-      <HintPath>..\packages\PhotonPackageParser.4.1.0\lib\netstandard2.0\Protocol16.dll</HintPath>
-    </Reference>
-    <Reference Include="SharpPcap, Version=5.3.0.0, Culture=neutral, processorArchitecture=MSIL">
-      <HintPath>..\packages\SharpPcap.5.3.0\lib\netstandard2.0\SharpPcap.dll</HintPath>
-    </Reference>
-    <Reference Include="System" />
-    <Reference Include="System.Buffers, Version=4.0.3.0, Culture=neutral, PublicKeyToken=cc7b13ffcd2ddd51, processorArchitecture=MSIL">
-      <HintPath>..\packages\System.Buffers.4.5.1\lib\net461\System.Buffers.dll</HintPath>
-    </Reference>
-    <Reference Include="System.Configuration" />
-    <Reference Include="System.Data" />
-    <Reference Include="System.Drawing" />
-    <Reference Include="System.Memory, Version=4.0.1.1, Culture=neutral, PublicKeyToken=cc7b13ffcd2ddd51, processorArchitecture=MSIL">
-      <HintPath>..\packages\System.Memory.4.5.4\lib\net461\System.Memory.dll</HintPath>
-    </Reference>
-    <Reference Include="System.Numerics" />
-    <Reference Include="System.Numerics.Vectors, Version=4.1.4.0, Culture=neutral, PublicKeyToken=b03f5f7f11d50a3a, processorArchitecture=MSIL">
-      <HintPath>..\packages\System.Numerics.Vectors.4.5.0\lib\net46\System.Numerics.Vectors.dll</HintPath>
-    </Reference>
-    <Reference Include="System.Runtime.CompilerServices.Unsafe, Version=4.0.6.0, Culture=neutral, PublicKeyToken=b03f5f7f11d50a3a, processorArchitecture=MSIL">
-      <HintPath>..\packages\System.Runtime.CompilerServices.Unsafe.4.7.0\lib\netstandard2.0\System.Runtime.CompilerServices.Unsafe.dll</HintPath>
-    </Reference>
-    <Reference Include="System.Runtime.Serialization" />
-    <Reference Include="System.Web" />
-    <Reference Include="System.Xml" />
-    <Reference Include="Microsoft.CSharp" />
-    <Reference Include="System.Core" />
-    <Reference Include="System.Xml.Linq" />
-    <Reference Include="System.Data.DataSetExtensions" />
-    <Reference Include="System.Net.Http" />
-    <Reference Include="System.Xaml">
-      <RequiredTargetFramework>4.0</RequiredTargetFramework>
-    </Reference>
-    <Reference Include="WindowsBase" />
-    <Reference Include="PresentationCore" />
-    <Reference Include="PresentationFramework" />
-  </ItemGroup>
-  <ItemGroup>
-    <ApplicationDefinition Include="App.xaml">
-      <Generator>MSBuild:Compile</Generator>
-      <SubType>Designer</SubType>
-    </ApplicationDefinition>
-    <Compile Include="Common\AlertController.cs" />
-<<<<<<< HEAD
-    <Compile Include="Models\NetworkModel\Container.cs" />
-    <Compile Include="Models\NetworkModel\Loot.cs" />
-    <Compile Include="Network\MoveEvent.cs" />
-=======
-    <Compile Include="Common\Converter.cs" />
->>>>>>> eac5e8e4
-    <Compile Include="Common\SoundController.cs" />
-    <Compile Include="Exceptions\TooManyRequestsException.cs" />
-    <Compile Include="Common\Alert.cs" />
-    <Compile Include="Models\CategoryComboboxObject.cs" />
-    <Compile Include="Common\Formatting.cs" />
-    <Compile Include="Common\FrequentlyValues.cs" />
-    <Compile Include="Common\ApiController.cs" />
-    <Compile Include="Common\ItemController.cs" />
-    <Compile Include="Common\CategoryController.cs" />
-    <Compile Include="Models\CategoryObject.cs" />
-    <Compile Include="Models\FileInformation.cs" />
-    <Compile Include="Models\GoldModels.cs" />
-    <Compile Include="Models\ItemJsonObject.cs" />
-    <Compile Include="Models\ItemCategoryTree.cs" />
-    <Compile Include="Models\ItemInformationModels.cs" />
-    <Compile Include="Models\InfoWindowTranslation.cs" />
-    <Compile Include="Models\MainWindowTranslation.cs" />
-    <Compile Include="Models\ItemWindowTranslation.cs" />
-    <Compile Include="Models\MarketHistoriesResponse.cs" />
-    <Compile Include="Models\MarketHistoryResponse.cs" />
-    <Compile Include="Models\PlayerModeInformationModel.cs" />
-    <Compile Include="Models\SettingsWindowTranslation.cs" />
-    <Compile Include="Models\PlayerModeTranslation.cs" />
-    <Compile Include="Models\Guild.cs" />
-    <Compile Include="Models\GameInfoPlayers.cs" />
-    <Compile Include="Models\SearchInfos.cs" />
-    <Compile Include="Models\MarketOrder.cs" />
-    <Compile Include="Models\MarketStats.cs" />
-    <Compile Include="Models\WeaponCategories.cs" />
-    <Compile Include="Network\MoveEventHandler.cs" />
-    <Compile Include="Network\MoveOperation.cs" />
-    <Compile Include="Network\MoveRequestHandler.cs" />
-    <Compile Include="Network\NetworkController.cs" />
-    <Compile Include="Network\NewLootChestEvent.cs" />
-    <Compile Include="Network\TakeSilverEvent.cs" />
-    <Compile Include="Network\NewLootEvent.cs" />
-    <Compile Include="Network\NewCharacterEvent.cs" />
-    <Compile Include="Network\NewLootChestEventHandler.cs" />
-    <Compile Include="Network\TakeSilverEventHandler.cs" />
-    <Compile Include="Network\NewLootEventHandler.cs" />
-    <Compile Include="Network\NewCharacterEventHandler.cs" />
-    <Compile Include="Properties\Annotations.cs" />
-    <Compile Include="Properties\Resources.Designer.cs">
-      <AutoGen>True</AutoGen>
-      <DesignTime>True</DesignTime>
-      <DependentUpon>Resources.resx</DependentUpon>
-    </Compile>
-    <Compile Include="ViewModels\InfoWindowViewModel.cs" />
-    <Compile Include="Models\ItemAlertWindowTranslation.cs" />
-    <Compile Include="ViewModels\ItemWindowViewModel.cs" />
-    <Compile Include="ViewModels\SettingsWindowViewModel.cs" />
-    <Compile Include="Models\AlertInfos.cs" />
-    <Compile Include="Views\InfoWindow.xaml.cs">
-      <DependentUpon>InfoWindow.xaml</DependentUpon>
-    </Compile>
-    <Compile Include="Views\ItemAlertWindow.xaml.cs">
-      <DependentUpon>ItemAlertWindow.xaml</DependentUpon>
-    </Compile>
-    <Compile Include="ViewModels\ItemAlertWindowViewModel.cs" />
-    <Compile Include="Views\SettingsWindow.xaml.cs">
-      <DependentUpon>SettingsWindow.xaml</DependentUpon>
-    </Compile>
-    <Compile Include="Common\DirectoryController.cs" />
-    <Compile Include="Common\ImageController.cs" />
-    <Compile Include="Common\LanguageController.cs" />
-    <Compile Include="Common\Utilities.cs" />
-    <Compile Include="Common\WebDownload.cs">
-      <SubType>Component</SubType>
-    </Compile>
-    <Compile Include="ViewModels\MainWindowViewModel.cs" />
-    <Page Include="Views\InfoWindow.xaml">
-      <SubType>Designer</SubType>
-      <Generator>MSBuild:Compile</Generator>
-    </Page>
-    <Page Include="Views\ItemAlertWindow.xaml">
-      <SubType>Designer</SubType>
-      <Generator>MSBuild:Compile</Generator>
-    </Page>
-    <Page Include="Views\ItemWindow.xaml">
-      <SubType>Designer</SubType>
-      <Generator>MSBuild:Compile</Generator>
-    </Page>
-    <Page Include="Views\MainWindow.xaml">
-      <Generator>MSBuild:Compile</Generator>
-      <SubType>Designer</SubType>
-    </Page>
-    <Compile Include="App.xaml.cs">
-      <DependentUpon>App.xaml</DependentUpon>
-      <SubType>Code</SubType>
-    </Compile>
-    <Compile Include="Views\ItemWindow.xaml.cs">
-      <DependentUpon>ItemWindow.xaml</DependentUpon>
-    </Compile>
-    <Compile Include="Common\Locations.cs" />
-    <Compile Include="Views\MainWindow.xaml.cs">
-      <DependentUpon>MainWindow.xaml</DependentUpon>
-      <SubType>Code</SubType>
-    </Compile>
-    <Page Include="Views\SettingsWindow.xaml">
-      <SubType>Designer</SubType>
-      <Generator>MSBuild:Compile</Generator>
-    </Page>
-  </ItemGroup>
-  <ItemGroup>
-    <Compile Include="Models\ItemData.cs" />
-    <Compile Include="Models\Item.cs" />
-    <Compile Include="Properties\AssemblyInfo.cs">
-      <SubType>Code</SubType>
-    </Compile>
-    <Compile Include="Properties\Settings.Designer.cs">
-      <AutoGen>True</AutoGen>
-      <DependentUpon>Settings.settings</DependentUpon>
-      <DesignTimeSharedInput>True</DesignTimeSharedInput>
-    </Compile>
-    <Resource Include="Resources\alert_window_background.jpg">
-      <CopyToOutputDirectory>PreserveNewest</CopyToOutputDirectory>
-    </Resource>
-    <Content Include="Sounds\alert1.wav">
-      <CopyToOutputDirectory>PreserveNewest</CopyToOutputDirectory>
-    </Content>
-    <Content Include="Sounds\alert2.wav">
-      <CopyToOutputDirectory>PreserveNewest</CopyToOutputDirectory>
-    </Content>
-    <Content Include="Sounds\alert3.wav">
-      <CopyToOutputDirectory>PreserveNewest</CopyToOutputDirectory>
-    </Content>
-    <Content Include="Sounds\alert4.wav">
-      <CopyToOutputDirectory>PreserveNewest</CopyToOutputDirectory>
-    </Content>
-    <EmbeddedResource Include="Properties\Resources.resx">
-      <Generator>ResXFileCodeGenerator</Generator>
-      <SubType>Designer</SubType>
-      <LastGenOutput>Resources.Designer.cs</LastGenOutput>
-    </EmbeddedResource>
-    <Content Include="log4net.config">
-      <CopyToOutputDirectory>Always</CopyToOutputDirectory>
-    </Content>
-    <None Include="packages.config" />
-    <None Include="Properties\Settings.settings">
-      <Generator>SettingsSingleFileGenerator</Generator>
-      <LastGenOutput>Settings.Designer.cs</LastGenOutput>
-    </None>
-  </ItemGroup>
-  <ItemGroup>
-    <None Include="App.config" />
-  </ItemGroup>
-  <ItemGroup>
-    <Resource Include="Albion-Api-Doku.txt" />
-  </ItemGroup>
-  <ItemGroup>
-    <Resource Include="Resources\silver.png">
-      <CopyToOutputDirectory>Always</CopyToOutputDirectory>
-    </Resource>
-  </ItemGroup>
-  <ItemGroup>
-    <BootstrapperPackage Include=".NETFramework,Version=v4.7.2">
-      <Visible>False</Visible>
-      <ProductName>Microsoft .NET Framework 4.7.2 %28x86 und x64%29</ProductName>
-      <Install>true</Install>
-    </BootstrapperPackage>
-    <BootstrapperPackage Include="Microsoft.Net.Framework.3.5.SP1">
-      <Visible>False</Visible>
-      <ProductName>.NET Framework 3.5 SP1</ProductName>
-      <Install>false</Install>
-    </BootstrapperPackage>
-  </ItemGroup>
-  <ItemGroup>
-    <Resource Include="Resources\outdated.png">
-      <CopyToOutputDirectory>PreserveNewest</CopyToOutputDirectory>
-    </Resource>
-    <Resource Include="Resources\check.png">
-      <CopyToOutputDirectory>PreserveNewest</CopyToOutputDirectory>
-    </Resource>
-    <Resource Include="Resources\goldchest.png">
-      <CopyToOutputDirectory>Always</CopyToOutputDirectory>
-    </Resource>
-    <Resource Include="Resources\gold.png">
-      <CopyToOutputDirectory>Always</CopyToOutputDirectory>
-    </Resource>
-    <Resource Include="Resources\Trash.png">
-      <CopyToOutputDirectory>Always</CopyToOutputDirectory>
-    </Resource>
-    <Resource Include="ao-update-check.xml" />
-    <Content Include="Languages\en-GB.xml">
-      <CopyToOutputDirectory>PreserveNewest</CopyToOutputDirectory>
-    </Content>
-    <Content Include="Languages\pt-BR.xml">
-      <CopyToOutputDirectory>PreserveNewest</CopyToOutputDirectory>
-    </Content>
-    <Content Include="Languages\ru-RU.xml">
-      <CopyToOutputDirectory>PreserveNewest</CopyToOutputDirectory>
-    </Content>
-    <Content Include="Languages\de-DE.xml">
-      <CopyToOutputDirectory>PreserveNewest</CopyToOutputDirectory>
-    </Content>
-    <Content Include="Languages\en-US.xml">
-      <CopyToOutputDirectory>PreserveNewest</CopyToOutputDirectory>
-    </Content>
-    <Resource Include="logo.ico" />
-    <Resource Include="Resources\level3.png">
-      <CopyToOutputDirectory>Always</CopyToOutputDirectory>
-    </Resource>
-    <Resource Include="Resources\level2.png">
-      <CopyToOutputDirectory>Always</CopyToOutputDirectory>
-    </Resource>
-    <Resource Include="Resources\level1.png">
-      <CopyToOutputDirectory>Always</CopyToOutputDirectory>
-    </Resource>
-    <Resource Include="Resources\level0.png">
-      <CopyToOutputDirectory>Always</CopyToOutputDirectory>
-    </Resource>
-    <Resource Include="Resources\t8.png">
-      <CopyToOutputDirectory>Always</CopyToOutputDirectory>
-    </Resource>
-    <Resource Include="Resources\t7.png">
-      <CopyToOutputDirectory>Always</CopyToOutputDirectory>
-    </Resource>
-    <Resource Include="Resources\t6.png">
-      <CopyToOutputDirectory>Always</CopyToOutputDirectory>
-    </Resource>
-    <Resource Include="Resources\t5.png">
-      <CopyToOutputDirectory>Always</CopyToOutputDirectory>
-    </Resource>
-    <Resource Include="Resources\t4.png">
-      <CopyToOutputDirectory>Always</CopyToOutputDirectory>
-    </Resource>
-    <Resource Include="Resources\t3.png">
-      <CopyToOutputDirectory>Always</CopyToOutputDirectory>
-    </Resource>
-    <Resource Include="Resources\t2.png">
-      <CopyToOutputDirectory>Always</CopyToOutputDirectory>
-    </Resource>
-    <Resource Include="Resources\t1.png">
-      <CopyToOutputDirectory>Always</CopyToOutputDirectory>
-    </Resource>
-  </ItemGroup>
-  <ItemGroup>
-    <Folder Include="Network\Events\" />
-    <Folder Include="Network\Handler\" />
-  </ItemGroup>
-  <Import Project="$(MSBuildToolsPath)\Microsoft.CSharp.targets" />
+﻿<?xml version="1.0" encoding="utf-8"?>
+<Project ToolsVersion="15.0" xmlns="http://schemas.microsoft.com/developer/msbuild/2003">
+  <Import Project="$(MSBuildExtensionsPath)\$(MSBuildToolsVersion)\Microsoft.Common.props" Condition="Exists('$(MSBuildExtensionsPath)\$(MSBuildToolsVersion)\Microsoft.Common.props')" />
+  <PropertyGroup>
+    <Configuration Condition=" '$(Configuration)' == '' ">Debug</Configuration>
+    <Platform Condition=" '$(Platform)' == '' ">AnyCPU</Platform>
+    <ProjectGuid>{02F8395A-F9F6-4D53-AF2F-D83F6B8F8ADD}</ProjectGuid>
+    <OutputType>WinExe</OutputType>
+    <RootNamespace>StatisticsAnalysisTool</RootNamespace>
+    <AssemblyName>StatisticsAnalysisTool</AssemblyName>
+    <TargetFrameworkVersion>v4.7.2</TargetFrameworkVersion>
+    <FileAlignment>512</FileAlignment>
+    <ProjectTypeGuids>{60dc8134-eba5-43b8-bcc9-bb4bc16c2548};{FAE04EC0-301F-11D3-BF4B-00C04F79EFBC}</ProjectTypeGuids>
+    <WarningLevel>4</WarningLevel>
+    <AutoGenerateBindingRedirects>true</AutoGenerateBindingRedirects>
+    <Deterministic>false</Deterministic>
+    <IsWebBootstrapper>false</IsWebBootstrapper>
+    <PublishUrl>publish\</PublishUrl>
+    <Install>true</Install>
+    <InstallFrom>Disk</InstallFrom>
+    <UpdateEnabled>false</UpdateEnabled>
+    <UpdateMode>Foreground</UpdateMode>
+    <UpdateInterval>7</UpdateInterval>
+    <UpdateIntervalUnits>Days</UpdateIntervalUnits>
+    <UpdatePeriodically>false</UpdatePeriodically>
+    <UpdateRequired>false</UpdateRequired>
+    <MapFileExtensions>true</MapFileExtensions>
+    <ApplicationRevision>0</ApplicationRevision>
+    <ApplicationVersion>0.0.2.%2a</ApplicationVersion>
+    <UseApplicationTrust>false</UseApplicationTrust>
+    <BootstrapperEnabled>true</BootstrapperEnabled>
+  </PropertyGroup>
+  <PropertyGroup Condition=" '$(Configuration)|$(Platform)' == 'Debug|AnyCPU' ">
+    <PlatformTarget>AnyCPU</PlatformTarget>
+    <DebugSymbols>true</DebugSymbols>
+    <DebugType>full</DebugType>
+    <Optimize>false</Optimize>
+    <OutputPath>bin\Debug\</OutputPath>
+    <DefineConstants>DEBUG;TRACE</DefineConstants>
+    <ErrorReport>prompt</ErrorReport>
+    <WarningLevel>4</WarningLevel>
+    <DocumentationFile>
+    </DocumentationFile>
+    <Prefer32Bit>false</Prefer32Bit>
+    <GenerateSerializationAssemblies>Auto</GenerateSerializationAssemblies>
+  </PropertyGroup>
+  <PropertyGroup Condition=" '$(Configuration)|$(Platform)' == 'Release|AnyCPU' ">
+    <PlatformTarget>AnyCPU</PlatformTarget>
+    <DebugType>pdbonly</DebugType>
+    <Optimize>true</Optimize>
+    <OutputPath>bin\Release\</OutputPath>
+    <DefineConstants>TRACE</DefineConstants>
+    <ErrorReport>prompt</ErrorReport>
+    <WarningLevel>4</WarningLevel>
+    <Prefer32Bit>false</Prefer32Bit>
+  </PropertyGroup>
+  <PropertyGroup>
+    <StartupObject>StatisticsAnalysisTool.App</StartupObject>
+  </PropertyGroup>
+  <PropertyGroup>
+    <ApplicationIcon>logo.ico</ApplicationIcon>
+  </PropertyGroup>
+  <ItemGroup>
+    <Reference Include="Albion.Network, Version=5.0.0.0, Culture=neutral, processorArchitecture=MSIL">
+      <HintPath>..\packages\Albion.Network.5.0.0\lib\netstandard2.0\Albion.Network.dll</HintPath>
+    </Reference>
+    <Reference Include="AutoUpdater.NET, Version=1.6.3.0, Culture=neutral, PublicKeyToken=501435c91b35f4bc, processorArchitecture=MSIL">
+      <HintPath>..\packages\Autoupdater.NET.Official.1.6.3\lib\net45\AutoUpdater.NET.dll</HintPath>
+    </Reference>
+    <Reference Include="FontAwesome.WPF, Version=4.7.0.37774, Culture=neutral, PublicKeyToken=0758b07a11a4f466, processorArchitecture=MSIL">
+      <HintPath>..\packages\FontAwesome.WPF.4.7.0.9\lib\net40\FontAwesome.WPF.dll</HintPath>
+    </Reference>
+    <Reference Include="LiveCharts, Version=0.9.7.0, Culture=neutral, PublicKeyToken=0bc1f845d1ebb8df, processorArchitecture=MSIL">
+      <HintPath>..\packages\LiveCharts.0.9.7\lib\net45\LiveCharts.dll</HintPath>
+    </Reference>
+    <Reference Include="LiveCharts.Wpf, Version=0.9.7.0, Culture=neutral, PublicKeyToken=0bc1f845d1ebb8df, processorArchitecture=MSIL">
+      <HintPath>..\packages\LiveCharts.Wpf.0.9.7\lib\net45\LiveCharts.Wpf.dll</HintPath>
+    </Reference>
+    <Reference Include="log4net, Version=2.0.11.0, Culture=neutral, PublicKeyToken=669e0ddf0bb1aa2a, processorArchitecture=MSIL">
+      <HintPath>..\packages\log4net.2.0.11\lib\net45\log4net.dll</HintPath>
+    </Reference>
+    <Reference Include="Newtonsoft.Json, Version=12.0.0.0, Culture=neutral, PublicKeyToken=30ad4fe6b2a6aeed, processorArchitecture=MSIL">
+      <HintPath>..\packages\Newtonsoft.Json.12.0.3\lib\net45\Newtonsoft.Json.dll</HintPath>
+    </Reference>
+    <Reference Include="PacketDotNet, Version=1.1.1.0, Culture=neutral, PublicKeyToken=451414c7667b2a58, processorArchitecture=MSIL">
+      <HintPath>..\packages\PacketDotNet.1.1.1\lib\net45\PacketDotNet.dll</HintPath>
+    </Reference>
+    <Reference Include="PcapDotNet.Base, Version=0.10.0.20588, Culture=neutral, PublicKeyToken=4b6f3e583145a652, processorArchitecture=MSIL">
+      <HintPath>..\packages\PcapDotNet.0.10.2\lib\net40\PcapDotNet.Base.dll</HintPath>
+    </Reference>
+    <Reference Include="PcapDotNet.Core, Version=0.10.0.20632, Culture=neutral, PublicKeyToken=4b6f3e583145a652, processorArchitecture=x86">
+      <HintPath>..\packages\PcapDotNet.0.10.2\lib\net40\PcapDotNet.Core.dll</HintPath>
+    </Reference>
+    <Reference Include="PcapDotNet.Core.Extensions, Version=0.10.0.20638, Culture=neutral, PublicKeyToken=4b6f3e583145a652, processorArchitecture=MSIL">
+      <HintPath>..\packages\PcapDotNet.0.10.2\lib\net40\PcapDotNet.Core.Extensions.dll</HintPath>
+    </Reference>
+    <Reference Include="PcapDotNet.Packets, Version=0.10.0.20603, Culture=neutral, PublicKeyToken=4b6f3e583145a652, processorArchitecture=MSIL">
+      <HintPath>..\packages\PcapDotNet.0.10.2\lib\net40\PcapDotNet.Packets.dll</HintPath>
+    </Reference>
+    <Reference Include="PhotonPackageParser, Version=4.1.0.0, Culture=neutral, processorArchitecture=MSIL">
+      <HintPath>..\packages\PhotonPackageParser.4.1.0\lib\netstandard2.0\PhotonPackageParser.dll</HintPath>
+    </Reference>
+    <Reference Include="Protocol16, Version=4.1.0.0, Culture=neutral, processorArchitecture=MSIL">
+      <HintPath>..\packages\PhotonPackageParser.4.1.0\lib\netstandard2.0\Protocol16.dll</HintPath>
+    </Reference>
+    <Reference Include="SharpPcap, Version=5.3.0.0, Culture=neutral, processorArchitecture=MSIL">
+      <HintPath>..\packages\SharpPcap.5.3.0\lib\netstandard2.0\SharpPcap.dll</HintPath>
+    </Reference>
+    <Reference Include="System" />
+    <Reference Include="System.Buffers, Version=4.0.3.0, Culture=neutral, PublicKeyToken=cc7b13ffcd2ddd51, processorArchitecture=MSIL">
+      <HintPath>..\packages\System.Buffers.4.5.1\lib\net461\System.Buffers.dll</HintPath>
+    </Reference>
+    <Reference Include="System.Configuration" />
+    <Reference Include="System.Data" />
+    <Reference Include="System.Drawing" />
+    <Reference Include="System.Memory, Version=4.0.1.1, Culture=neutral, PublicKeyToken=cc7b13ffcd2ddd51, processorArchitecture=MSIL">
+      <HintPath>..\packages\System.Memory.4.5.4\lib\net461\System.Memory.dll</HintPath>
+    </Reference>
+    <Reference Include="System.Numerics" />
+    <Reference Include="System.Numerics.Vectors, Version=4.1.4.0, Culture=neutral, PublicKeyToken=b03f5f7f11d50a3a, processorArchitecture=MSIL">
+      <HintPath>..\packages\System.Numerics.Vectors.4.5.0\lib\net46\System.Numerics.Vectors.dll</HintPath>
+    </Reference>
+    <Reference Include="System.Runtime.CompilerServices.Unsafe, Version=4.0.6.0, Culture=neutral, PublicKeyToken=b03f5f7f11d50a3a, processorArchitecture=MSIL">
+      <HintPath>..\packages\System.Runtime.CompilerServices.Unsafe.4.7.0\lib\netstandard2.0\System.Runtime.CompilerServices.Unsafe.dll</HintPath>
+    </Reference>
+    <Reference Include="System.Runtime.Serialization" />
+    <Reference Include="System.Web" />
+    <Reference Include="System.Xml" />
+    <Reference Include="Microsoft.CSharp" />
+    <Reference Include="System.Core" />
+    <Reference Include="System.Xml.Linq" />
+    <Reference Include="System.Data.DataSetExtensions" />
+    <Reference Include="System.Net.Http" />
+    <Reference Include="System.Xaml">
+      <RequiredTargetFramework>4.0</RequiredTargetFramework>
+    </Reference>
+    <Reference Include="WindowsBase" />
+    <Reference Include="PresentationCore" />
+    <Reference Include="PresentationFramework" />
+  </ItemGroup>
+  <ItemGroup>
+    <ApplicationDefinition Include="App.xaml">
+      <Generator>MSBuild:Compile</Generator>
+      <SubType>Designer</SubType>
+    </ApplicationDefinition>
+    <Compile Include="Common\AlertController.cs" />
+    <Compile Include="Common\Converter.cs" />
+    <Compile Include="Models\NetworkModel\Container.cs" />
+    <Compile Include="Models\NetworkModel\Loot.cs" />
+    <Compile Include="Network\MoveEvent.cs" />
+    <Compile Include="Common\SoundController.cs" />
+    <Compile Include="Exceptions\TooManyRequestsException.cs" />
+    <Compile Include="Common\Alert.cs" />
+    <Compile Include="Models\CategoryComboboxObject.cs" />
+    <Compile Include="Common\Formatting.cs" />
+    <Compile Include="Common\FrequentlyValues.cs" />
+    <Compile Include="Common\ApiController.cs" />
+    <Compile Include="Common\ItemController.cs" />
+    <Compile Include="Common\CategoryController.cs" />
+    <Compile Include="Models\CategoryObject.cs" />
+    <Compile Include="Models\FileInformation.cs" />
+    <Compile Include="Models\GoldModels.cs" />
+    <Compile Include="Models\ItemJsonObject.cs" />
+    <Compile Include="Models\ItemCategoryTree.cs" />
+    <Compile Include="Models\ItemInformationModels.cs" />
+    <Compile Include="Models\InfoWindowTranslation.cs" />
+    <Compile Include="Models\MainWindowTranslation.cs" />
+    <Compile Include="Models\ItemWindowTranslation.cs" />
+    <Compile Include="Models\MarketHistoriesResponse.cs" />
+    <Compile Include="Models\MarketHistoryResponse.cs" />
+    <Compile Include="Models\PlayerModeInformationModel.cs" />
+    <Compile Include="Models\SettingsWindowTranslation.cs" />
+    <Compile Include="Models\PlayerModeTranslation.cs" />
+    <Compile Include="Models\Guild.cs" />
+    <Compile Include="Models\GameInfoPlayers.cs" />
+    <Compile Include="Models\SearchInfos.cs" />
+    <Compile Include="Models\MarketOrder.cs" />
+    <Compile Include="Models\MarketStats.cs" />
+    <Compile Include="Models\WeaponCategories.cs" />
+    <Compile Include="Network\MoveEventHandler.cs" />
+    <Compile Include="Network\MoveOperation.cs" />
+    <Compile Include="Network\MoveRequestHandler.cs" />
+    <Compile Include="Network\NetworkController.cs" />
+    <Compile Include="Network\NewLootChestEvent.cs" />
+    <Compile Include="Network\TakeSilverEvent.cs" />
+    <Compile Include="Network\NewLootEvent.cs" />
+    <Compile Include="Network\NewCharacterEvent.cs" />
+    <Compile Include="Network\NewLootChestEventHandler.cs" />
+    <Compile Include="Network\TakeSilverEventHandler.cs" />
+    <Compile Include="Network\NewLootEventHandler.cs" />
+    <Compile Include="Network\NewCharacterEventHandler.cs" />
+    <Compile Include="Properties\Annotations.cs" />
+    <Compile Include="Properties\Resources.Designer.cs">
+      <AutoGen>True</AutoGen>
+      <DesignTime>True</DesignTime>
+      <DependentUpon>Resources.resx</DependentUpon>
+    </Compile>
+    <Compile Include="ViewModels\InfoWindowViewModel.cs" />
+    <Compile Include="Models\ItemAlertWindowTranslation.cs" />
+    <Compile Include="ViewModels\ItemWindowViewModel.cs" />
+    <Compile Include="ViewModels\SettingsWindowViewModel.cs" />
+    <Compile Include="Models\AlertInfos.cs" />
+    <Compile Include="Views\InfoWindow.xaml.cs">
+      <DependentUpon>InfoWindow.xaml</DependentUpon>
+    </Compile>
+    <Compile Include="Views\ItemAlertWindow.xaml.cs">
+      <DependentUpon>ItemAlertWindow.xaml</DependentUpon>
+    </Compile>
+    <Compile Include="ViewModels\ItemAlertWindowViewModel.cs" />
+    <Compile Include="Views\SettingsWindow.xaml.cs">
+      <DependentUpon>SettingsWindow.xaml</DependentUpon>
+    </Compile>
+    <Compile Include="Common\DirectoryController.cs" />
+    <Compile Include="Common\ImageController.cs" />
+    <Compile Include="Common\LanguageController.cs" />
+    <Compile Include="Common\Utilities.cs" />
+    <Compile Include="Common\WebDownload.cs">
+      <SubType>Component</SubType>
+    </Compile>
+    <Compile Include="ViewModels\MainWindowViewModel.cs" />
+    <Page Include="Views\InfoWindow.xaml">
+      <SubType>Designer</SubType>
+      <Generator>MSBuild:Compile</Generator>
+    </Page>
+    <Page Include="Views\ItemAlertWindow.xaml">
+      <SubType>Designer</SubType>
+      <Generator>MSBuild:Compile</Generator>
+    </Page>
+    <Page Include="Views\ItemWindow.xaml">
+      <SubType>Designer</SubType>
+      <Generator>MSBuild:Compile</Generator>
+    </Page>
+    <Page Include="Views\MainWindow.xaml">
+      <Generator>MSBuild:Compile</Generator>
+      <SubType>Designer</SubType>
+    </Page>
+    <Compile Include="App.xaml.cs">
+      <DependentUpon>App.xaml</DependentUpon>
+      <SubType>Code</SubType>
+    </Compile>
+    <Compile Include="Views\ItemWindow.xaml.cs">
+      <DependentUpon>ItemWindow.xaml</DependentUpon>
+    </Compile>
+    <Compile Include="Common\Locations.cs" />
+    <Compile Include="Views\MainWindow.xaml.cs">
+      <DependentUpon>MainWindow.xaml</DependentUpon>
+      <SubType>Code</SubType>
+    </Compile>
+    <Page Include="Views\SettingsWindow.xaml">
+      <SubType>Designer</SubType>
+      <Generator>MSBuild:Compile</Generator>
+    </Page>
+  </ItemGroup>
+  <ItemGroup>
+    <Compile Include="Models\ItemData.cs" />
+    <Compile Include="Models\Item.cs" />
+    <Compile Include="Properties\AssemblyInfo.cs">
+      <SubType>Code</SubType>
+    </Compile>
+    <Compile Include="Properties\Settings.Designer.cs">
+      <AutoGen>True</AutoGen>
+      <DependentUpon>Settings.settings</DependentUpon>
+      <DesignTimeSharedInput>True</DesignTimeSharedInput>
+    </Compile>
+    <Resource Include="Resources\alert_window_background.jpg">
+      <CopyToOutputDirectory>PreserveNewest</CopyToOutputDirectory>
+    </Resource>
+    <Content Include="Sounds\alert1.wav">
+      <CopyToOutputDirectory>PreserveNewest</CopyToOutputDirectory>
+    </Content>
+    <Content Include="Sounds\alert2.wav">
+      <CopyToOutputDirectory>PreserveNewest</CopyToOutputDirectory>
+    </Content>
+    <Content Include="Sounds\alert3.wav">
+      <CopyToOutputDirectory>PreserveNewest</CopyToOutputDirectory>
+    </Content>
+    <Content Include="Sounds\alert4.wav">
+      <CopyToOutputDirectory>PreserveNewest</CopyToOutputDirectory>
+    </Content>
+    <EmbeddedResource Include="Properties\Resources.resx">
+      <Generator>ResXFileCodeGenerator</Generator>
+      <SubType>Designer</SubType>
+      <LastGenOutput>Resources.Designer.cs</LastGenOutput>
+    </EmbeddedResource>
+    <Content Include="log4net.config">
+      <CopyToOutputDirectory>Always</CopyToOutputDirectory>
+    </Content>
+    <None Include="packages.config" />
+    <None Include="Properties\Settings.settings">
+      <Generator>SettingsSingleFileGenerator</Generator>
+      <LastGenOutput>Settings.Designer.cs</LastGenOutput>
+    </None>
+  </ItemGroup>
+  <ItemGroup>
+    <None Include="App.config" />
+  </ItemGroup>
+  <ItemGroup>
+    <Resource Include="Albion-Api-Doku.txt" />
+  </ItemGroup>
+  <ItemGroup>
+    <Resource Include="Resources\silver.png">
+      <CopyToOutputDirectory>Always</CopyToOutputDirectory>
+    </Resource>
+  </ItemGroup>
+  <ItemGroup>
+    <BootstrapperPackage Include=".NETFramework,Version=v4.7.2">
+      <Visible>False</Visible>
+      <ProductName>Microsoft .NET Framework 4.7.2 %28x86 und x64%29</ProductName>
+      <Install>true</Install>
+    </BootstrapperPackage>
+    <BootstrapperPackage Include="Microsoft.Net.Framework.3.5.SP1">
+      <Visible>False</Visible>
+      <ProductName>.NET Framework 3.5 SP1</ProductName>
+      <Install>false</Install>
+    </BootstrapperPackage>
+  </ItemGroup>
+  <ItemGroup>
+    <Resource Include="Resources\outdated.png">
+      <CopyToOutputDirectory>PreserveNewest</CopyToOutputDirectory>
+    </Resource>
+    <Resource Include="Resources\check.png">
+      <CopyToOutputDirectory>PreserveNewest</CopyToOutputDirectory>
+    </Resource>
+    <Resource Include="Resources\goldchest.png">
+      <CopyToOutputDirectory>Always</CopyToOutputDirectory>
+    </Resource>
+    <Resource Include="Resources\gold.png">
+      <CopyToOutputDirectory>Always</CopyToOutputDirectory>
+    </Resource>
+    <Resource Include="Resources\Trash.png">
+      <CopyToOutputDirectory>Always</CopyToOutputDirectory>
+    </Resource>
+    <Resource Include="ao-update-check.xml" />
+    <Content Include="Languages\en-GB.xml">
+      <CopyToOutputDirectory>PreserveNewest</CopyToOutputDirectory>
+    </Content>
+    <Content Include="Languages\pt-BR.xml">
+      <CopyToOutputDirectory>PreserveNewest</CopyToOutputDirectory>
+    </Content>
+    <Content Include="Languages\ru-RU.xml">
+      <CopyToOutputDirectory>PreserveNewest</CopyToOutputDirectory>
+    </Content>
+    <Content Include="Languages\de-DE.xml">
+      <CopyToOutputDirectory>PreserveNewest</CopyToOutputDirectory>
+    </Content>
+    <Content Include="Languages\en-US.xml">
+      <CopyToOutputDirectory>PreserveNewest</CopyToOutputDirectory>
+    </Content>
+    <Resource Include="logo.ico" />
+    <Resource Include="Resources\level3.png">
+      <CopyToOutputDirectory>Always</CopyToOutputDirectory>
+    </Resource>
+    <Resource Include="Resources\level2.png">
+      <CopyToOutputDirectory>Always</CopyToOutputDirectory>
+    </Resource>
+    <Resource Include="Resources\level1.png">
+      <CopyToOutputDirectory>Always</CopyToOutputDirectory>
+    </Resource>
+    <Resource Include="Resources\level0.png">
+      <CopyToOutputDirectory>Always</CopyToOutputDirectory>
+    </Resource>
+    <Resource Include="Resources\t8.png">
+      <CopyToOutputDirectory>Always</CopyToOutputDirectory>
+    </Resource>
+    <Resource Include="Resources\t7.png">
+      <CopyToOutputDirectory>Always</CopyToOutputDirectory>
+    </Resource>
+    <Resource Include="Resources\t6.png">
+      <CopyToOutputDirectory>Always</CopyToOutputDirectory>
+    </Resource>
+    <Resource Include="Resources\t5.png">
+      <CopyToOutputDirectory>Always</CopyToOutputDirectory>
+    </Resource>
+    <Resource Include="Resources\t4.png">
+      <CopyToOutputDirectory>Always</CopyToOutputDirectory>
+    </Resource>
+    <Resource Include="Resources\t3.png">
+      <CopyToOutputDirectory>Always</CopyToOutputDirectory>
+    </Resource>
+    <Resource Include="Resources\t2.png">
+      <CopyToOutputDirectory>Always</CopyToOutputDirectory>
+    </Resource>
+    <Resource Include="Resources\t1.png">
+      <CopyToOutputDirectory>Always</CopyToOutputDirectory>
+    </Resource>
+  </ItemGroup>
+  <ItemGroup>
+    <Folder Include="Network\Events\" />
+    <Folder Include="Network\Handler\" />
+  </ItemGroup>
+  <Import Project="$(MSBuildToolsPath)\Microsoft.CSharp.targets" />
 </Project>