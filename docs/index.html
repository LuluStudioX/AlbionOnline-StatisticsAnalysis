--- conflicted
+++ resolved
@@ -7,12 +7,8 @@
             font-family: Arial, sans-serif;
             margin: 0;
             padding: 0;
-<<<<<<< HEAD
-            background-color: #f0f0f0;
-=======
             color: #E9EDF1;
             background-color: #1E2126;
->>>>>>> 3d629b8e
         }
         .container {
             width: 80%;
@@ -21,34 +17,15 @@
         }
         .download-button {
             display: inline-block;
-<<<<<<< HEAD
-            background-color: #4CAF50; 
-            border: none; 
-            color: white; 
-=======
             background-color: #3498DB; 
             border-style: solid;
             border-width: 1px;
             border-color: #63B0E3;
             color: #E9EDF1;
->>>>>>> 3d629b8e
             padding: 15px 32px; 
             text-align: center; 
             text-decoration: none; 
             display: inline-block; 
-<<<<<<< HEAD
-            font-size: 16px; 
-            margin: 4px 2px; 
-            cursor: pointer; 
-        }
-    </style>
-</head>
-<body>
-    <div class="container">
-        <h1>Albion Online Statistics Analysis</h1>
-        <p>Dieses Projekt bietet eine detaillierte Analyse der Statistiken von Albion Online.</p>
-        <a href="https://github.com/Triky313/AlbionOnline-StatisticsAnalysis/archive/refs/heads/main.zip" class="download-button">Download</a>
-=======
             font-size: 18px;
             font-weight:bold; 
             margin: 4px 2px; 
@@ -165,23 +142,11 @@
 
     <div class="container">
         <a href="https://github.com/Triky313/AlbionOnline-StatisticsAnalysis"><h2>Github Repository</h2></a>
->>>>>>> 3d629b8e
     </div>
 </body>
 </html>
 
 <script>
-<<<<<<< HEAD
- fetch('https://api.github.com/repos/Triky313/AlbionOnline-StatisticsAnalysis/releases/latest')
-    .then(response => response.json())
-    .then(data => {
-        let zipAsset = data.assets.find(asset => asset.name.startsWith('StatisticsAnalysis-AlbionOnline-v') && asset.name.endsWith('.zip'));
-        if (zipAsset) {
-            let downloadButton = document.querySelector('.download-button');
-            downloadButton.href = zipAsset.browser_download_url;
-        }
-    })
-=======
     fetch('https://api.github.com/repos/Triky313/AlbionOnline-StatisticsAnalysis/releases/latest')
         .then(response => response.json())
         .then(data => {
@@ -195,6 +160,5 @@
                 downloadButton.textContent = 'Statistics Analysis Tool v' + version + ' - Download';
             }
         })
->>>>>>> 3d629b8e
     .catch(error => console.error(error));
 </script>