--- conflicted
+++ resolved
@@ -1,4 +1,4 @@
-﻿<Window x:Class="StatisticsAnalysisTool.Views.MainWindow"
+<Window x:Class="StatisticsAnalysisTool.Views.MainWindow"
         xmlns="http://schemas.microsoft.com/winfx/2006/xaml/presentation"
         xmlns:x="http://schemas.microsoft.com/winfx/2006/xaml"
         xmlns:d="http://schemas.microsoft.com/expression/blend/2008"
@@ -261,13 +261,20 @@
             </StackPanel>
         </Grid>
 
-<<<<<<< HEAD
+        <!-- world.json Info -->
+        <Grid ZIndex="2" Margin="0,90,0,42" Visibility="{Binding GridTryToLoadTheWorldJsonAgainVisibility, FallbackValue=Collapsed}" Background="{StaticResource SolidColorBrush.Background.1}">
+            <StackPanel Orientation="Vertical" VerticalAlignment="Center">
+                <Label Foreground="{StaticResource SolidColorBrush.Accent.Yellow.1}" HorizontalContentAlignment="Center" 
+                       Content="{Binding Translation.FileDownloadFailedText1}" Margin="10,0,10,0" />
+                <Button Height="24" Width="auto" MinWidth="100" MaxWidth="500" HorizontalContentAlignment="Center" VerticalContentAlignment="Center"
+                        Content="{Binding Translation.OpenToolDirectory, FallbackValue=OPEN__TOOL__DIRECTORY}" Click="OpenToolDirectory_Click" />
+                <Label Foreground="{StaticResource SolidColorBrush.Accent.Yellow.1}" HorizontalContentAlignment="Center" 
+                       Content="{Binding Translation.ThenRestartTheTool}" Margin="10,0,10,0" />
+            </StackPanel>
+        </Grid>
+
         <!-- spells.json Info -->
         <Grid ZIndex="2" Margin="0,90,0,42" Visibility="{Binding GridTryToLoadTheSpellsJsonAgainVisibility, FallbackValue=Collapsed}" Background="{StaticResource SolidColorBrush.Background.1}">
-=======
-        <!-- world.json Info -->
-        <Grid ZIndex="2" Margin="0,90,0,42" Visibility="{Binding GridTryToLoadTheWorldJsonAgainVisibility, FallbackValue=Collapsed}" Background="{StaticResource SolidColorBrush.Background.1}">
->>>>>>> e72cd384
             <StackPanel Orientation="Vertical" VerticalAlignment="Center">
                 <Label Foreground="{StaticResource SolidColorBrush.Accent.Yellow.1}" HorizontalContentAlignment="Center" 
                        Content="{Binding Translation.FileDownloadFailedText1}" Margin="10,0,10,0" />
