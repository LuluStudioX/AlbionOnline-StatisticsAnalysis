﻿<?xml version="1.0" encoding="utf-8"?>
<configuration>
	<configSections>
	    <sectionGroup name="userSettings" type="System.Configuration.UserSettingsGroup, System, Version=4.0.0.0, Culture=neutral, PublicKeyToken=b77a5c561934e089">
	        <section name="Properties.Settings" type="System.Configuration.ClientSettingsSection, System, Version=4.0.0.0, Culture=neutral, PublicKeyToken=b77a5c561934e089" allowExeDefinition="MachineToLocalUser" requirePermission="false" />
	        <section name="StatisticsAnalysisTool.Properties.Settings" type="System.Configuration.ClientSettingsSection, System, Version=4.0.0.0, Culture=neutral, PublicKeyToken=b77a5c561934e089" allowExeDefinition="MachineToLocalUser" requirePermission="false" />
	    </sectionGroup>

	    <sectionGroup name="applicationSettings" type="System.Configuration.ApplicationSettingsGroup, System, Version=4.0.0.0, Culture=neutral, PublicKeyToken=b77a5c561934e089">
	        <section name="Properties.Settings" type="System.Configuration.ClientSettingsSection, System, Version=4.0.0.0, Culture=neutral, PublicKeyToken=b77a5c561934e089" requirePermission="false" />
	        <section name="StatisticsAnalysisTool.Properties.Settings" type="System.Configuration.ClientSettingsSection, System, Version=4.0.0.0, Culture=neutral, PublicKeyToken=b77a5c561934e089" requirePermission="false" />
	    </sectionGroup>
		<section name="log4net" type="log4net.Config.Log4NetConfigurationSectionHandler,log4net" />
	</configSections>
	<log4net configSource="Log4Net.config" />
    <startup>
	    <supportedRuntime version="v6.0.0" sku=".NETFramework,Version=v6.0" />
    </startup>
    <userSettings>
        <Properties.Settings>
            <setting name="UpgradeRequired" serializeAs="String">
                <value>True</value>
            </setting>
            <setting name="PlayerModeUpdateFileName" serializeAs="String">
                <value>PlayerModeInformation.txt</value>
            </setting>
            <setting name="SoundDirectoryName" serializeAs="String">
                <value>Sounds</value>
            </setting>
            <setting name="ActiveAlertsFileName" serializeAs="String">
                <value>ActiveAlerts.json</value>
            </setting>
            <setting name="WorldDataFileName" serializeAs="String">
                <value>world.json</value>
            </setting>
            <setting name="DungeonRunsFileName" serializeAs="String">
                <value>DungeonRuns.json</value>
            </setting>
            <setting name="LootChestDataFileName" serializeAs="String">
                <value>lootchests.json</value>
            </setting>
            <setting name="FavoriteItemsFileName" serializeAs="String">
                <value>FavoriteItems.json</value>
            </setting>
            <setting name="ItemSpriteToJournalFileName" serializeAs="String">
                <value>ItemSpriteToJournal.json</value>
            </setting>
            <setting name="DefaultItemsJsonSourceUrl" serializeAs="String">
                <value>https://raw.githubusercontent.com/broderickhyman/ao-bin-dumps/master/items.json</value>
            </setting>
            <setting name="ItemsJsonFileName" serializeAs="String">
                <value>Items.json</value>
            </setting>
            <setting name="StatsFileName" serializeAs="String">
                <value>Stats.json</value>
            </setting>
            <setting name="MailsFileName" serializeAs="String">
                <value>Mails.json</value>
            </setting>
            <setting name="VaultsFileName" serializeAs="String">
                <value>Vaults.json</value>
            </setting>
            <setting name="CraftingNotesFileName" serializeAs="String">
                <value>CraftingNotes.json</value>
            </setting>
            <setting name="PlayerKillsDeathsFileName" serializeAs="String">
                <value>PlayerKillsDeaths.json</value>
            </setting>
            <setting name="TreasureStatsFileName" serializeAs="String">
                <value>TreasureStats.json</value>
            </setting>
            <setting name="DamageMeterSnapshotsFileName" serializeAs="String">
                <value>DamageMeterSnapshots.json</value>
            </setting>
        </Properties.Settings>
        <StatisticsAnalysisTool.Properties.Settings>
            <setting name="UpgradeRequired" serializeAs="String">
                <value>True</value>
            </setting>
            <setting name="PlayerModeUpdateFileName" serializeAs="String">
                <value>PlayerModeInformation.txt</value>
            </setting>
            <setting name="SoundDirectoryName" serializeAs="String">
                <value>Sounds</value>
            </setting>
            <setting name="ActiveAlertsFileName" serializeAs="String">
                <value>ActiveAlerts.json</value>
            </setting>
            <setting name="WorldDataFileName" serializeAs="String">
                <value>world.json</value>
            </setting>
            <setting name="DungeonRunsFileName" serializeAs="String">
                <value>DungeonRuns.json</value>
            </setting>
            <setting name="LootChestDataFileName" serializeAs="String">
                <value>lootchests.json</value>
            </setting>
            <setting name="FavoriteItemsFileName" serializeAs="String">
                <value>FavoriteItems.json</value>
            </setting>
            <setting name="ItemSpriteToJournalFileName" serializeAs="String">
                <value>ItemSpriteToJournal.json</value>
            </setting>
            <setting name="DefaultItemsJsonSourceUrl" serializeAs="String">
                <value>https://raw.githubusercontent.com/ao-data/ao-bin-dumps/master/items.json</value>
            </setting>
            <setting name="ItemsJsonFileName" serializeAs="String">
                <value>Items.json</value>
            </setting>
            <setting name="StatsFileName" serializeAs="String">
                <value>Stats.json</value>
            </setting>
            <setting name="MailsFileName" serializeAs="String">
                <value>Mails.json</value>
            </setting>
            <setting name="VaultsFileName" serializeAs="String">
                <value>Vaults.json</value>
            </setting>
            <setting name="CraftingNotesFileName" serializeAs="String">
                <value>CraftingNotes.json</value>
            </setting>
            <setting name="PlayerKillsDeathsFileName" serializeAs="String">
                <value>PlayerKillsDeaths.json</value>
            </setting>
            <setting name="TreasureStatsFileName" serializeAs="String">
                <value>TreasureStats.json</value>
            </setting>
            <setting name="DamageMeterSnapshotsFileName" serializeAs="String">
                <value>DamageMeterSnapshots.json</value>
            </setting>
            <setting name="GitHubSponsorsUrl" serializeAs="String">
                <value>https://github.com/sponsors/Triky313</value>
            </setting>
            <setting name="TradesFileName" serializeAs="String">
                <value>Trades.json</value>
            </setting>
            <setting name="UserDataDirectoryName" serializeAs="String">
                <value>UserData</value>
            </setting>
            <setting name="GatheringFileName" serializeAs="String">
                <value>Gathering.json</value>
            </setting>
            <setting name="IsDebugMode" serializeAs="String">
                <value>False</value>
            </setting>
            <setting name="SpellDataFileName" serializeAs="String">
                <value>spells.json</value>
            </setting>
            <setting name="ModifiedSpellDataFileName" serializeAs="String">
                <value>spells-modified.json</value>
            </setting>
        </StatisticsAnalysisTool.Properties.Settings>
    </userSettings>
<applicationSettings>
        <Properties.Settings>
                <setting name="LanguageDirectoryName" serializeAs="String">
                        <value>Languages</value>
                </setting>
                <setting name="ImageResources" serializeAs="String">
                        <value>ImageResources</value>
                </setting>
                <setting name="ItemListFileName" serializeAs="String">
                        <value>ItemList.json</value>
                </setting>
                <setting name="DonateUrl" serializeAs="String">
                        <value>https://www.paypal.com/donate/?hosted_button_id=N6T3CWXYNGHKC</value>
                </setting>
                <setting name="DefaultItemListSourceUrl" serializeAs="String">
                        <value>https://raw.githubusercontent.com/broderickhyman/ao-bin-dumps/master/formatted/items.json</value>
                </setting>
                <setting name="AutoUpdateConfigUrl" serializeAs="String">
                        <value>https://raw.githubusercontent.com/Triky313/AlbionOnline-StatisticsAnalysis/main/src/StatisticsAnalysisTool/ao-update-check.xml</value>
                </setting>
                <setting name="DefaultLanguageCultureName" serializeAs="String">
                        <value>en-US</value>
                </setting>
                <setting name="GitHubRepoUrl" serializeAs="String">
                        <value>https://github.com/Triky313/AlbionOnline-StatisticsAnalysis</value>
                </setting>
                <setting name="DiscordUrl" serializeAs="String">
                        <value>https://discord.com/invite/sahSrSPmaJ</value>
                </setting>
                <setting name="CityPricesApiUrlDefault" serializeAs="String">
                        <value>https://www.albion-online-data.com/api/v2/stats/prices/</value>
                </setting>
                <setting name="CityPricesHistoryApiUrlDefault" serializeAs="String">
                        <value>https://www.albion-online-data.com/api/v2/stats/history/</value>
                </setting>
                <setting name="GoldStatsApiUrlDefault" serializeAs="String">
                        <value>https://www.albion-online-data.com/api/v2/stats/Gold</value>
                </setting>
                <setting name="GameFilesDirectoryName" serializeAs="String">
                        <value>GameFiles</value>
                </setting>
                <setting name="SettingsFileName" serializeAs="String">
                        <value>Settings.json</value>
                </setting>
                <setting name="AutoUpdatePreReleaseConfigUrl" serializeAs="String">
                        <value>https://raw.githubusercontent.com/Triky313/AlbionOnline-StatisticsAnalysis/main/src/StatisticsAnalysisTool/ao-pre-release-update-check.xml</value>
                </setting>
                <setting name="KeepDashboardStatisticsForDays" serializeAs="String">
                        <value>-90</value>
                </setting>
                <setting name="PatreonUrl" serializeAs="String">
                        <value>https://www.patreon.com/triky313</value>
                </setting>
                <setting name="DonationsUrl" serializeAs="String">
                        <value>https://raw.githubusercontent.com/Triky313/AlbionOnline-StatisticsAnalysis/main/donations.json</value>
                </setting>
                <setting name="EstimatedMarketValueFileName" serializeAs="String">
                        <value>EstimatedMarketValues.json</value>
                </setting>
                <setting name="MobDataFileName" serializeAs="String">
                        <value>mobs.json</value>
                </setting>
                <setting name="DungeonClosedSoundFileName" serializeAs="String">
                        <value>dungeon_closed.wav</value>
                </setting>
                <setting name="IsContainerRepairCostsVisible" serializeAs="String">
                        <value>False</value>
                </setting>
        </Properties.Settings>
        <StatisticsAnalysisTool.Properties.Settings>
                <setting name="LanguageDirectoryName" serializeAs="String">
                        <value>Languages</value>
                </setting>
                <setting name="ImageResources" serializeAs="String">
                        <value>ImageResources</value>
                </setting>
                <setting name="ItemListFileName" serializeAs="String">
                        <value>ItemList.json</value>
                </setting>
                <setting name="DonateUrl" serializeAs="String">
                        <value>https://www.paypal.com/donate/?hosted_button_id=N6T3CWXYNGHKC</value>
                </setting>
                <setting name="DefaultItemListSourceUrl" serializeAs="String">
                        <value>https://raw.githubusercontent.com/ao-data/ao-bin-dumps/master/formatted/items.json</value>
                </setting>
                <setting name="AutoUpdateConfigUrl" serializeAs="String">
                        <value>https://raw.githubusercontent.com/Triky313/AlbionOnline-StatisticsAnalysis/main/src/StatisticsAnalysisTool/ao-update-check.xml</value>
                </setting>
                <setting name="DefaultLanguageCultureName" serializeAs="String">
                        <value>en-US</value>
                </setting>
                <setting name="GitHubRepoUrl" serializeAs="String">
                        <value>https://github.com/Triky313/AlbionOnline-StatisticsAnalysis</value>
                </setting>
                <setting name="DiscordUrl" serializeAs="String">
                        <value>https://discord.com/invite/sahSrSPmaJ</value>
                </setting>
                <setting name="GameFilesDirectoryName" serializeAs="String">
                        <value>GameFiles</value>
                </setting>
                <setting name="SettingsFileName" serializeAs="String">
                        <value>Settings.json</value>
                </setting>
                <setting name="AutoUpdatePreReleaseConfigUrl" serializeAs="String">
                        <value>https://raw.githubusercontent.com/Triky313/AlbionOnline-StatisticsAnalysis/main/src/StatisticsAnalysisTool/ao-pre-release-update-check.xml</value>
                </setting>
                <setting name="KeepDashboardStatisticsForDays" serializeAs="String">
                        <value>-90</value>
                </setting>
                <setting name="PatreonUrl" serializeAs="String">
                        <value>https://www.patreon.com/triky313</value>
                </setting>
                <setting name="DonationsUrl" serializeAs="String">
                        <value>https://raw.githubusercontent.com/Triky313/AlbionOnline-StatisticsAnalysis/main/donations.json</value>
                </setting>
                <setting name="EstimatedMarketValueFileName" serializeAs="String">
                        <value>EstimatedMarketValues.json</value>
                </setting>
                <setting name="MobDataFileName" serializeAs="String">
                        <value>mobs.json</value>
                </setting>
                <setting name="DungeonClosedSoundFileName" serializeAs="String">
                        <value>dungeon_closed.wav</value>
                </setting>
                <setting name="IsContainerRepairCostsVisible" serializeAs="String">
                        <value>False</value>
                </setting>
                <setting name="TempDirecoryName" serializeAs="String">
                        <value>temp</value>
                </setting>
                <setting name="ModifiedMobDataFileName" serializeAs="String">
                        <value>mobs-modified.json</value>
                </setting>
<<<<<<< HEAD
                <setting name="SpellImageResources" serializeAs="String">
                        <value>SpellImageResources</value>
=======
                <setting name="ModifiedLootChestDataFileName" serializeAs="String">
                        <value>lootchest-modified.json</value>
                </setting>
                <setting name="ModifiedWorldDataFileName" serializeAs="String">
                        <value>world-modified.json</value>
>>>>>>> e72cd384
                </setting>
        </StatisticsAnalysisTool.Properties.Settings>
    </applicationSettings>
  <runtime>
    <assemblyBinding xmlns="urn:schemas-microsoft-com:asm.v1">
      <dependentAssembly>
        <assemblyIdentity name="System.Runtime.CompilerServices.Unsafe" publicKeyToken="b03f5f7f11d50a3a" culture="neutral" />
        <bindingRedirect oldVersion="0.0.0.0-5.0.0.0" newVersion="5.0.0.0" />
      </dependentAssembly>
      <dependentAssembly>
        <assemblyIdentity name="PacketDotNet" publicKeyToken="451414c7667b2a58" culture="neutral" />
        <bindingRedirect oldVersion="0.0.0.0-1.2.0.0" newVersion="1.2.0.0" />
      </dependentAssembly>
      <dependentAssembly>
        <assemblyIdentity name="System.Buffers" publicKeyToken="cc7b13ffcd2ddd51" culture="neutral" />
        <bindingRedirect oldVersion="0.0.0.0-4.0.3.0" newVersion="4.0.3.0" />
      </dependentAssembly>
    </assemblyBinding>
  </runtime>
</configuration><|MERGE_RESOLUTION|>--- conflicted
+++ resolved
@@ -1,4 +1,4 @@
-﻿<?xml version="1.0" encoding="utf-8"?>
+<?xml version="1.0" encoding="utf-8"?>
 <configuration>
 	<configSections>
 	    <sectionGroup name="userSettings" type="System.Configuration.UserSettingsGroup, System, Version=4.0.0.0, Culture=neutral, PublicKeyToken=b77a5c561934e089">
@@ -284,16 +284,14 @@
                 <setting name="ModifiedMobDataFileName" serializeAs="String">
                         <value>mobs-modified.json</value>
                 </setting>
-<<<<<<< HEAD
+                <setting name="ModifiedLootChestDataFileName" serializeAs="String">
+                        <value>lootchest-modified.json</value>
+                </setting>
+                <setting name="ModifiedWorldDataFileName" serializeAs="String">
+                        <value>world-modified.json</value>
+                </setting>
                 <setting name="SpellImageResources" serializeAs="String">
                         <value>SpellImageResources</value>
-=======
-                <setting name="ModifiedLootChestDataFileName" serializeAs="String">
-                        <value>lootchest-modified.json</value>
-                </setting>
-                <setting name="ModifiedWorldDataFileName" serializeAs="String">
-                        <value>world-modified.json</value>
->>>>>>> e72cd384
                 </setting>
         </StatisticsAnalysisTool.Properties.Settings>
     </applicationSettings>
