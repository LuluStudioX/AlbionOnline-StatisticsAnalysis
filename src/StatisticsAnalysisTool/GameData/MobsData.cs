using StatisticsAnalysisTool.Common;
using StatisticsAnalysisTool.Common.UserSettings;
using StatisticsAnalysisTool.GameData.Models;
using StatisticsAnalysisTool.Properties;
using System;
using System.Collections.Generic;
<<<<<<< HEAD
using System.IO;
=======
>>>>>>> e72cd384
using System.Linq;
using System.Text.Json.Serialization;
using System.Text.Json;
using System.Threading.Tasks;

namespace StatisticsAnalysisTool.GameData;

public static class MobsData
{
    private static IEnumerable<MobJsonObject> _mobs;

    public static int GetMobTierByIndex(int index)
    {
        return GetMobJsonObjectByIndex(index).Tier;
    }

    public static int GetMobLevelByIndex(int index, double currentInGameMobHp)
    {
        var mob = GetMobJsonObjectByIndex(index);

        var mobHpInPercentOverMaxValue = 100 / mob.HitPointsMax * currentInGameMobHp;
        return mobHpInPercentOverMaxValue switch
        {
            >= 99 and <= 101 => 0,
            >= 115 and <= 117 => 1,
            >= 135 and <= 137 => 2,
            >= 157 and <= 159 => 3,
            >= 183 and <= 185 => 4,
            _ => -1
        };
    }

    public static bool IsDataLoaded()
    {
        return _mobs?.Count() > 0;
    }

    private static MobJsonObject GetMobJsonObjectByIndex(int index)
    {
        // From February 13, 2023, the in-game index will start counting from 2. The character data that was previously in the file is now in a separate file.
        // The ID's were decreased by 2 from ID 11
        index -= 2;

        if (index < 0)
        {
            uint unsignedIndex = Convert.ToUInt32(index);
            index = (int) unsignedIndex;
        }

        return _mobs.IsInBounds(index) ? _mobs?.ElementAt(index) : new MobJsonObject();
    }

    public static async Task<bool> LoadDataAsync()
    {
<<<<<<< HEAD
        var tempDirPath = Path.Combine(AppDomain.CurrentDomain.BaseDirectory, Settings.Default.TempDirecoryName);
        var tempFilePath = Path.Combine(AppDomain.CurrentDomain.BaseDirectory, Settings.Default.TempDirecoryName, Settings.Default.MobDataFileName);
        var regularDataFilePath = Path.Combine(AppDomain.CurrentDomain.BaseDirectory, Settings.Default.GameFilesDirectoryName, Settings.Default.ModifiedMobDataFileName);

        if (!DirectoryController.CreateDirectoryWhenNotExists(tempDirPath))
        {
            return false;
        }

        var regularFileDateTime = File.GetLastWriteTime(regularDataFilePath);
        var tempFileDateTime = File.GetLastWriteTime(tempFilePath);

        if (!File.Exists(regularDataFilePath) || regularFileDateTime.AddDays(SettingsController.CurrentSettings.UpdateMobsJsonByDays) < DateTime.Now)
        {
            if (!File.Exists(tempFilePath) || tempFileDateTime.AddDays(SettingsController.CurrentSettings.UpdateMobsJsonByDays) < DateTime.Now)
            {
                using var client = new HttpClient
                {
                    Timeout = TimeSpan.FromSeconds(3600)
                };

                await client.DownloadFileAsync(SettingsController.CurrentSettings.MobsJsonSourceUrl, tempFilePath, LanguageController.Translation("GET_MOBS_JSON"));
            }

            var fullMobsJson = GetDataFromFullJsonFileLocal(tempFilePath);
            if (fullMobsJson.Count() > 1)
            {
                await FileController.SaveAsync(fullMobsJson, regularDataFilePath);
            }
        }

        _mobs = GameData.GetSpecificDataFromJsonFileLocal<MobJsonObject>(regularDataFilePath, new JsonSerializerOptions()
        {
            NumberHandling = JsonNumberHandling.AllowReadingFromString,
            ReadCommentHandling = JsonCommentHandling.Skip
        });
        FileController.DeleteFile(Path.Combine(AppDomain.CurrentDomain.BaseDirectory, Settings.Default.TempDirecoryName, Settings.Default.MobDataFileName));

        return _mobs?.Count() > 0;
    }

    private static List<MobJsonObject> GetDataFromFullJsonFileLocal(string localFilePath)
    {
        try
        {
            var options = new JsonSerializerOptions()
            {
                NumberHandling = JsonNumberHandling.AllowReadingFromString,
                ReadCommentHandling = JsonCommentHandling.Skip
            };

            var localString = File.ReadAllText(localFilePath, Encoding.UTF8);
            var rootObject = JsonSerializer.Deserialize<MobJsonRootObject>(localString, options);
            return rootObject?.Mobs?.Mob ?? new List<MobJsonObject>();
        }
        catch (Exception e)
        {
            ConsoleManager.WriteLineForError(MethodBase.GetCurrentMethod()?.DeclaringType, e);
            Log.Error(MethodBase.GetCurrentMethod()?.DeclaringType, e);
            return new List<MobJsonObject>();
        }
=======
        var mobs = await GameData.LoadDataAsync<MobJsonObject, MobJsonRootObject>(
            Settings.Default.MobDataFileName,
            Settings.Default.ModifiedMobDataFileName,
            SettingsController.CurrentSettings.MobsJsonSourceUrl,
            SettingsController.CurrentSettings.UpdateMobsJsonByDays,
            LanguageController.Translation("GET_MOBS_JSON"),
            new JsonSerializerOptions()
            {
                NumberHandling = JsonNumberHandling.AllowReadingFromString,
                ReadCommentHandling = JsonCommentHandling.Skip
            });

        _mobs = mobs;
        return mobs.Count >= 0;
>>>>>>> e72cd384
    }
}<|MERGE_RESOLUTION|>--- conflicted
+++ resolved
@@ -4,10 +4,6 @@
 using StatisticsAnalysisTool.Properties;
 using System;
 using System.Collections.Generic;
-<<<<<<< HEAD
-using System.IO;
-=======
->>>>>>> e72cd384
 using System.Linq;
 using System.Text.Json.Serialization;
 using System.Text.Json;
@@ -62,69 +58,6 @@
 
     public static async Task<bool> LoadDataAsync()
     {
-<<<<<<< HEAD
-        var tempDirPath = Path.Combine(AppDomain.CurrentDomain.BaseDirectory, Settings.Default.TempDirecoryName);
-        var tempFilePath = Path.Combine(AppDomain.CurrentDomain.BaseDirectory, Settings.Default.TempDirecoryName, Settings.Default.MobDataFileName);
-        var regularDataFilePath = Path.Combine(AppDomain.CurrentDomain.BaseDirectory, Settings.Default.GameFilesDirectoryName, Settings.Default.ModifiedMobDataFileName);
-
-        if (!DirectoryController.CreateDirectoryWhenNotExists(tempDirPath))
-        {
-            return false;
-        }
-
-        var regularFileDateTime = File.GetLastWriteTime(regularDataFilePath);
-        var tempFileDateTime = File.GetLastWriteTime(tempFilePath);
-
-        if (!File.Exists(regularDataFilePath) || regularFileDateTime.AddDays(SettingsController.CurrentSettings.UpdateMobsJsonByDays) < DateTime.Now)
-        {
-            if (!File.Exists(tempFilePath) || tempFileDateTime.AddDays(SettingsController.CurrentSettings.UpdateMobsJsonByDays) < DateTime.Now)
-            {
-                using var client = new HttpClient
-                {
-                    Timeout = TimeSpan.FromSeconds(3600)
-                };
-
-                await client.DownloadFileAsync(SettingsController.CurrentSettings.MobsJsonSourceUrl, tempFilePath, LanguageController.Translation("GET_MOBS_JSON"));
-            }
-
-            var fullMobsJson = GetDataFromFullJsonFileLocal(tempFilePath);
-            if (fullMobsJson.Count() > 1)
-            {
-                await FileController.SaveAsync(fullMobsJson, regularDataFilePath);
-            }
-        }
-
-        _mobs = GameData.GetSpecificDataFromJsonFileLocal<MobJsonObject>(regularDataFilePath, new JsonSerializerOptions()
-        {
-            NumberHandling = JsonNumberHandling.AllowReadingFromString,
-            ReadCommentHandling = JsonCommentHandling.Skip
-        });
-        FileController.DeleteFile(Path.Combine(AppDomain.CurrentDomain.BaseDirectory, Settings.Default.TempDirecoryName, Settings.Default.MobDataFileName));
-
-        return _mobs?.Count() > 0;
-    }
-
-    private static List<MobJsonObject> GetDataFromFullJsonFileLocal(string localFilePath)
-    {
-        try
-        {
-            var options = new JsonSerializerOptions()
-            {
-                NumberHandling = JsonNumberHandling.AllowReadingFromString,
-                ReadCommentHandling = JsonCommentHandling.Skip
-            };
-
-            var localString = File.ReadAllText(localFilePath, Encoding.UTF8);
-            var rootObject = JsonSerializer.Deserialize<MobJsonRootObject>(localString, options);
-            return rootObject?.Mobs?.Mob ?? new List<MobJsonObject>();
-        }
-        catch (Exception e)
-        {
-            ConsoleManager.WriteLineForError(MethodBase.GetCurrentMethod()?.DeclaringType, e);
-            Log.Error(MethodBase.GetCurrentMethod()?.DeclaringType, e);
-            return new List<MobJsonObject>();
-        }
-=======
         var mobs = await GameData.LoadDataAsync<MobJsonObject, MobJsonRootObject>(
             Settings.Default.MobDataFileName,
             Settings.Default.ModifiedMobDataFileName,
@@ -139,6 +72,5 @@
 
         _mobs = mobs;
         return mobs.Count >= 0;
->>>>>>> e72cd384
     }
 }