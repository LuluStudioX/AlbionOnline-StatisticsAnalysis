﻿<?xml version='1.0' encoding='utf-8'?>
<SettingsFile xmlns="http://schemas.microsoft.com/VisualStudio/2004/01/settings" CurrentProfile="(Default)" GeneratedClassNamespace="StatisticsAnalysisTool.Properties" GeneratedClassName="Settings">
  <Profiles />
  <Settings>
    <Setting Name="LanguageDirectoryName" Type="System.String" Scope="Application">
      <Value Profile="(Default)">Languages</Value>
    </Setting>
    <Setting Name="ImageResources" Type="System.String" Scope="Application">
      <Value Profile="(Default)">ImageResources</Value>
    </Setting>
    <Setting Name="ItemListFileName" Type="System.String" Scope="Application">
      <Value Profile="(Default)">ItemList.json</Value>
    </Setting>
    <Setting Name="DonateUrl" Type="System.String" Scope="Application">
      <Value Profile="(Default)">https://www.paypal.com/donate/?hosted_button_id=N6T3CWXYNGHKC</Value>
    </Setting>
    <Setting Name="DefaultItemListSourceUrl" Type="System.String" Scope="Application">
      <Value Profile="(Default)">https://raw.githubusercontent.com/ao-data/ao-bin-dumps/master/formatted/items.json</Value>
    </Setting>
    <Setting Name="AutoUpdateConfigUrl" Type="System.String" Scope="Application">
      <Value Profile="(Default)">https://raw.githubusercontent.com/Triky313/AlbionOnline-StatisticsAnalysis/main/src/StatisticsAnalysisTool/ao-update-check.xml</Value>
    </Setting>
    <Setting Name="DefaultLanguageCultureName" Type="System.String" Scope="Application">
      <Value Profile="(Default)">en-US</Value>
    </Setting>
    <Setting Name="UpgradeRequired" Type="System.Boolean" Scope="User">
      <Value Profile="(Default)">True</Value>
    </Setting>
    <Setting Name="PlayerModeUpdateFileName" Type="System.String" Scope="User">
      <Value Profile="(Default)">PlayerModeInformation.txt</Value>
    </Setting>
    <Setting Name="GitHubRepoUrl" Type="System.String" Scope="Application">
      <Value Profile="(Default)">https://github.com/Triky313/AlbionOnline-StatisticsAnalysis</Value>
    </Setting>
    <Setting Name="SoundDirectoryName" Type="System.String" Scope="User">
      <Value Profile="(Default)">Sounds</Value>
    </Setting>
    <Setting Name="ActiveAlertsFileName" Type="System.String" Scope="User">
      <Value Profile="(Default)">ActiveAlerts.json</Value>
    </Setting>
    <Setting Name="WorldDataFileName" Type="System.String" Scope="User">
      <Value Profile="(Default)">world.json</Value>
    </Setting>
    <Setting Name="DungeonRunsFileName" Type="System.String" Scope="User">
      <Value Profile="(Default)">DungeonRuns.json</Value>
    </Setting>
    <Setting Name="LootChestDataFileName" Type="System.String" Scope="User">
      <Value Profile="(Default)">lootchests.json</Value>
    </Setting>
    <Setting Name="DiscordUrl" Type="System.String" Scope="Application">
      <Value Profile="(Default)">https://discord.com/invite/sahSrSPmaJ</Value>
    </Setting>
    <Setting Name="FavoriteItemsFileName" Type="System.String" Scope="User">
      <Value Profile="(Default)">FavoriteItems.json</Value>
    </Setting>
    <Setting Name="GameFilesDirectoryName" Type="System.String" Scope="Application">
      <Value Profile="(Default)">GameFiles</Value>
    </Setting>
    <Setting Name="SettingsFileName" Type="System.String" Scope="Application">
      <Value Profile="(Default)">Settings.json</Value>
    </Setting>
    <Setting Name="ItemSpriteToJournalFileName" Type="System.String" Scope="User">
      <Value Profile="(Default)">ItemSpriteToJournal.json</Value>
    </Setting>
    <Setting Name="DefaultItemsJsonSourceUrl" Type="System.String" Scope="User">
      <Value Profile="(Default)">https://raw.githubusercontent.com/ao-data/ao-bin-dumps/master/items.json</Value>
    </Setting>
    <Setting Name="ItemsJsonFileName" Type="System.String" Scope="User">
      <Value Profile="(Default)">Items.json</Value>
    </Setting>
    <Setting Name="AutoUpdatePreReleaseConfigUrl" Type="System.String" Scope="Application">
      <Value Profile="(Default)">https://raw.githubusercontent.com/Triky313/AlbionOnline-StatisticsAnalysis/main/src/StatisticsAnalysisTool/ao-pre-release-update-check.xml</Value>
    </Setting>
    <Setting Name="StatsFileName" Type="System.String" Scope="User">
      <Value Profile="(Default)">Stats.json</Value>
    </Setting>
    <Setting Name="KeepDashboardStatisticsForDays" Type="System.Int32" Scope="Application">
      <Value Profile="(Default)">-90</Value>
    </Setting>
    <Setting Name="MailsFileName" Type="System.String" Scope="User">
      <Value Profile="(Default)">Mails.json</Value>
    </Setting>
    <Setting Name="VaultsFileName" Type="System.String" Scope="User">
      <Value Profile="(Default)">Vaults.json</Value>
    </Setting>
    <Setting Name="PatreonUrl" Type="System.String" Scope="Application">
      <Value Profile="(Default)">https://www.patreon.com/triky313</Value>
    </Setting>
    <Setting Name="CraftingNotesFileName" Type="System.String" Scope="User">
      <Value Profile="(Default)">CraftingNotes.json</Value>
    </Setting>
    <Setting Name="PlayerKillsDeathsFileName" Type="System.String" Scope="User">
      <Value Profile="(Default)">PlayerKillsDeaths.json</Value>
    </Setting>
    <Setting Name="TreasureStatsFileName" Type="System.String" Scope="User">
      <Value Profile="(Default)">TreasureStats.json</Value>
    </Setting>
    <Setting Name="DamageMeterSnapshotsFileName" Type="System.String" Scope="User">
      <Value Profile="(Default)">DamageMeterSnapshots.json</Value>
    </Setting>
    <Setting Name="DonationsUrl" Type="System.String" Scope="Application">
      <Value Profile="(Default)">https://raw.githubusercontent.com/Triky313/AlbionOnline-StatisticsAnalysis/main/donations.json</Value>
    </Setting>
    <Setting Name="EstimatedMarketValueFileName" Type="System.String" Scope="Application">
      <Value Profile="(Default)">EstimatedMarketValues.json</Value>
    </Setting>
    <Setting Name="MobDataFileName" Type="System.String" Scope="Application">
      <Value Profile="(Default)">mobs.json</Value>
    </Setting>
    <Setting Name="DungeonClosedSoundFileName" Type="System.String" Scope="Application">
      <Value Profile="(Default)">dungeon_closed.wav</Value>
    </Setting>
    <Setting Name="IsContainerRepairCostsVisible" Type="System.Boolean" Scope="Application">
      <Value Profile="(Default)">False</Value>
    </Setting>
    <Setting Name="TempDirecoryName" Type="System.String" Scope="Application">
      <Value Profile="(Default)">temp</Value>
    </Setting>
    <Setting Name="GitHubSponsorsUrl" Type="System.String" Scope="User">
      <Value Profile="(Default)">https://github.com/sponsors/Triky313</Value>
    </Setting>
    <Setting Name="TradesFileName" Type="System.String" Scope="User">
      <Value Profile="(Default)">Trades.json</Value>
    </Setting>
    <Setting Name="UserDataDirectoryName" Type="System.String" Scope="User">
      <Value Profile="(Default)">UserData</Value>
    </Setting>
    <Setting Name="GatheringFileName" Type="System.String" Scope="User">
      <Value Profile="(Default)">Gathering.json</Value>
    </Setting>
    <Setting Name="ModifiedMobDataFileName" Type="System.String" Scope="Application">
      <Value Profile="(Default)">mobs-modified.json</Value>
    </Setting>
    <Setting Name="IsDebugMode" Type="System.Boolean" Scope="User">
      <Value Profile="(Default)">False</Value>
    </Setting>
<<<<<<< HEAD
    <Setting Name="SpellDataFileName" Type="System.String" Scope="User">
      <Value Profile="(Default)">spells.json</Value>
    </Setting>
    <Setting Name="ModifiedSpellDataFileName" Type="System.String" Scope="User">
      <Value Profile="(Default)">spells-modified.json</Value>
    </Setting>
    <Setting Name="SpellImageResources" Type="System.String" Scope="Application">
      <Value Profile="(Default)">SpellImageResources</Value>
=======
    <Setting Name="ModifiedLootChestDataFileName" Type="System.String" Scope="Application">
      <Value Profile="(Default)">lootchest-modified.json</Value>
    </Setting>
    <Setting Name="ModifiedWorldDataFileName" Type="System.String" Scope="Application">
      <Value Profile="(Default)">world-modified.json</Value>
>>>>>>> e72cd384
    </Setting>
  </Settings>
</SettingsFile><|MERGE_RESOLUTION|>--- conflicted
+++ resolved
@@ -1,4 +1,4 @@
-﻿<?xml version='1.0' encoding='utf-8'?>
+<?xml version='1.0' encoding='utf-8'?>
 <SettingsFile xmlns="http://schemas.microsoft.com/VisualStudio/2004/01/settings" CurrentProfile="(Default)" GeneratedClassNamespace="StatisticsAnalysisTool.Properties" GeneratedClassName="Settings">
   <Profiles />
   <Settings>
@@ -134,7 +134,12 @@
     <Setting Name="IsDebugMode" Type="System.Boolean" Scope="User">
       <Value Profile="(Default)">False</Value>
     </Setting>
-<<<<<<< HEAD
+    <Setting Name="ModifiedLootChestDataFileName" Type="System.String" Scope="Application">
+      <Value Profile="(Default)">lootchest-modified.json</Value>
+    </Setting>
+    <Setting Name="ModifiedWorldDataFileName" Type="System.String" Scope="Application">
+      <Value Profile="(Default)">world-modified.json</Value>
+    </Setting>
     <Setting Name="SpellDataFileName" Type="System.String" Scope="User">
       <Value Profile="(Default)">spells.json</Value>
     </Setting>
@@ -143,13 +148,6 @@
     </Setting>
     <Setting Name="SpellImageResources" Type="System.String" Scope="Application">
       <Value Profile="(Default)">SpellImageResources</Value>
-=======
-    <Setting Name="ModifiedLootChestDataFileName" Type="System.String" Scope="Application">
-      <Value Profile="(Default)">lootchest-modified.json</Value>
-    </Setting>
-    <Setting Name="ModifiedWorldDataFileName" Type="System.String" Scope="Application">
-      <Value Profile="(Default)">world-modified.json</Value>
->>>>>>> e72cd384
     </Setting>
   </Settings>
 </SettingsFile>