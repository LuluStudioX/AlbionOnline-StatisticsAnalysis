﻿using StatisticsAnalysisTool.Common;
using StatisticsAnalysisTool.Models;
using StatisticsAnalysisTool.Properties;
using System;
using System.ComponentModel;
using System.Diagnostics;
using System.Runtime.CompilerServices;
using System.Windows;
using System.Windows.Controls;
using System.Windows.Threading;

namespace StatisticsAnalysisTool.EventLogging.Notification;

public class DamageMeterFragment : INotifyPropertyChanged
{
    private string _shopSubCategory;
    private Guid _causerGuid;
    private Item _causerMainHand;
    private long _damage;
    private double _damageInPercent;
    private double _damagePercentage;
    private double _dps;
    private string _dpsString;
    private string _name;
    private long _heal;
    private string _hpsString;
    private double _hps;
    private double _healInPercent;
    private double _healPercentage;
    private bool _isDamageMeterShowing = true;
    private string _damageShortString;
    private string _healShortString;
    private TimeSpan _combatTime;
<<<<<<< HEAD
    private long _healAndOverhealed;
    private string _healAndOverhealedShortString;
    private double _healAndOverhealedInPercent;
    private double _healAndOverhealedPercentage;
    private ProgressBar _healAndOverhealedProgressBar;
=======
>>>>>>> 3d155cc6

    public DamageMeterFragment(DamageMeterFragment damageMeterFragment)
    {
        CauserGuid = damageMeterFragment.CauserGuid;
        Damage = damageMeterFragment.Damage;
        Dps = damageMeterFragment.Dps;
        DamageInPercent = damageMeterFragment.DamageInPercent;
        DamagePercentage = damageMeterFragment.DamagePercentage;
        Heal = damageMeterFragment.Heal;
        Hps = damageMeterFragment.Hps;
        HealInPercent = damageMeterFragment.HealInPercent;
        HealPercentage = damageMeterFragment.HealPercentage;
        Name = damageMeterFragment.Name;
        CauserMainHand = damageMeterFragment.CauserMainHand;

        Application.Current.Dispatcher.Invoke(() =>
        {
            HealAndOverhealedProgressBar = new ProgressBar()
            {
                Opacity = 0.25d
            };
        });
    }

    public DamageMeterFragment()
    {
    }

    public string Name
    {
        get => _name;
        set
        {
            _name = value;
            OnPropertyChanged();
        }
    }

    public Guid CauserGuid
    {
        get => _causerGuid;
        set
        {
            _causerGuid = value;
            OnPropertyChanged();
        }
    }

    public bool IsDamageMeterShowing
    {
        get => _isDamageMeterShowing;
        set
        {
            _isDamageMeterShowing = value;
            OnPropertyChanged();
        }
    }

    public TimeSpan CombatTime
    {
        get => _combatTime;
        set
        {
            _combatTime = value;
            OnPropertyChanged();
        }
    }

    #region Damage

    public long Damage
    {
        get => _damage;
        set
        {
            _damage = value;
            DamageShortString = _damage.ToShortNumberString();
            OnPropertyChanged();
        }
    }

    public string DamageShortString
    {
        get => _damageShortString;
        private set
        {
            _damageShortString = value;
            OnPropertyChanged();
        }
    }

    public string DpsString
    {
        get => _dpsString;
        private set
        {
            _dpsString = value;
            OnPropertyChanged();
        }
    }

    public double Dps
    {
        get => _dps;
        set
        {
            _dps = value;
            DpsString = _dps.ToShortNumberString();
            OnPropertyChanged();
        }
    }

    public double DamageInPercent
    {
        get => _damageInPercent;
        set
        {
            _damageInPercent = value;
            OnPropertyChanged();
        }
    }

    public double DamagePercentage
    {
        get => _damagePercentage;
        set
        {
            _damagePercentage = value;
            OnPropertyChanged();
        }
    }

    #endregion

    #region Heal

    public long Heal
    {
        get => _heal;
        set
        {
            _heal = value;
            HealShortString = _heal.ToShortNumberString();
            OnPropertyChanged();
        }
    }

    public string HealShortString
    {
        get => _healShortString;
        private set
        {
            _healShortString = value;
            OnPropertyChanged();
        }
    }

    public string HpsString
    {
        get => _hpsString;
        private set
        {
            _hpsString = value;
            OnPropertyChanged();
        }
    }

    public double Hps
    {
        get => _hps;
        set
        {
            _hps = value;
            HpsString = _hps.ToShortNumberString();
            OnPropertyChanged();
        }
    }

    public double HealInPercent
    {
        get => _healInPercent;
        set
        {
            _healInPercent = value;
            OnPropertyChanged();
        }
    }

    public double HealPercentage
    {
        get => _healPercentage;
        set
        {
            _healPercentage = value;
            OnPropertyChanged();
        }
    }

<<<<<<< HEAD
    public long HealAndOverhealed
    {
        get => _healAndOverhealed;
        set
        {
            _healAndOverhealed = value;
            HealAndOverhealedShortString = _healAndOverhealed.ToShortNumberString();
            OnPropertyChanged();
        }
    }

    public string HealAndOverhealedShortString
    {
        get => _healAndOverhealedShortString;
        private set
        {
            _healAndOverhealedShortString = value;
            OnPropertyChanged();
        }
    }

    public double HealAndOverhealedInPercent
    {
        get => _healAndOverhealedInPercent;
        set
        {
            Debug.Print($"DMF-HealAndOverhealedInPercent: {_healAndOverhealedInPercent}");
            _healAndOverhealedInPercent = value;
            OnPropertyChanged();
        }
    }

    public double HealAndOverhealedPercentage
    {
        get => _healAndOverhealedPercentage;
        set
        {
            _healAndOverhealedPercentage = value;
            OnPropertyChanged();
        }
    }

    public ProgressBar HealAndOverhealedProgressBar
    {
        get => _healAndOverhealedProgressBar;
        set
        {
            _healAndOverhealedProgressBar = value;
            OnPropertyChanged();
        }
    }

=======
>>>>>>> 3d155cc6
    #endregion

    public Item CauserMainHand
    {
        get => _causerMainHand;
        set
        {
            _causerMainHand = value;
            ShopSubCategory = CategoryController.ShopSubCategoryToShopSubCategoryString(_causerMainHand?.ShopShopSubCategory1 ?? Common.ShopSubCategory.Unknown);
            OnPropertyChanged();
        }
    }

    public string ShopSubCategory
    {
        get => _shopSubCategory;
        set
        {
            _shopSubCategory = value;
            OnPropertyChanged();
        }
    }

    public string TranslationCombatTime => LanguageController.Translation("COMBAT_TIME");

    public event PropertyChangedEventHandler PropertyChanged;

    [NotifyPropertyChangedInvocator]
    protected virtual void OnPropertyChanged([CallerMemberName] string propertyName = null)
    {
        PropertyChanged?.Invoke(this, new PropertyChangedEventArgs(propertyName));
    }

    public override bool Equals(object obj)
    {
        return obj is DamageMeterFragment damageMeterFragment && Name == damageMeterFragment.Name
                                                              && Damage == damageMeterFragment.Damage
                                                              && CauserGuid == damageMeterFragment.CauserGuid
                                                              && Heal == damageMeterFragment.Heal;
    }

    public override int GetHashCode()
    {
        return HashCode.Combine(Name, CauserGuid, Damage, Heal);
    }
}<|MERGE_RESOLUTION|>--- conflicted
+++ resolved
@@ -1,4 +1,4 @@
-﻿using StatisticsAnalysisTool.Common;
+using StatisticsAnalysisTool.Common;
 using StatisticsAnalysisTool.Models;
 using StatisticsAnalysisTool.Properties;
 using System;
@@ -31,14 +31,11 @@
     private string _damageShortString;
     private string _healShortString;
     private TimeSpan _combatTime;
-<<<<<<< HEAD
     private long _healAndOverhealed;
     private string _healAndOverhealedShortString;
     private double _healAndOverhealedInPercent;
     private double _healAndOverhealedPercentage;
     private ProgressBar _healAndOverhealedProgressBar;
-=======
->>>>>>> 3d155cc6
 
     public DamageMeterFragment(DamageMeterFragment damageMeterFragment)
     {
@@ -237,7 +234,6 @@
         }
     }
 
-<<<<<<< HEAD
     public long HealAndOverhealed
     {
         get => _healAndOverhealed;
@@ -290,8 +286,6 @@
         }
     }
 
-=======
->>>>>>> 3d155cc6
     #endregion
 
     public Item CauserMainHand
